import os
import glob
import warnings

from subprocess import run
from shutil import rmtree
from itertools import product

from joblib import Parallel, delayed, parallel_backend
from tensorflow.config import list_physical_devices

import numpy as np
import tables as tb
import pandas as pd

# Use cudf/dask_cudf only if GPU is available
if len(list_physical_devices('GPU')) > 0:
    import cudf
    import dask_cudf
    import dask.dataframe
    import dask.multiprocessing
    from dask.distributed import Client, wait
    from dask_cuda import LocalCUDACluster


# From mlr_kgenomvir
__author__ = ['Amine Remita', 'Nicolas de Montigny']

__all__ = ['kmers_collection','construct_data_GPU','construct_data_CPU','save_kmers_profile','save_id_file_list',
            'compute_seen_kmers_of_sequence','compute_given_kmers_of_sequence','compute_kmers',
            'parallel_CPU','parallel_GPU','build_kmers_Xy_data','build_kmers_X_data']

"""
Module adapted from module kmer_collections.py of
mlr_kgenomvir package [Remita et al. 2022]

Save kmers directly to drive instead of memory and adapted / added functions to do so.
Converted to be only functions instead of object for parallelization.
"""

os.environ['TF_CPP_MIN_LOG_LEVEL'] = '3'
warnings.filterwarnings("ignore")

# #####
# Data build functions
# ####################

def build_kmers_Xy_data(seq_data, k, Xy_file, dataset, length = 0, kmers_list = None):

    if kmers_list is not None:
        method = 'given'
    else:
        method = 'seen'

    collection = kmers_collection(seq_data, Xy_file, length, k, dataset, method = method, kmers_list = kmers_list)

    kmers_list = collection['kmers_list']
    X_data = collection['data']
    y_data = np.array(seq_data.labels)
    ids = seq_data.ids

    return X_data, y_data, kmers_list

def build_kmers_X_data(seq_data, X_file, kmers_list, k, dataset, length = 0):

    collection = kmers_collection(seq_data, X_file, length, k, dataset, method = 'given', kmers_list = kmers_list)
    kmers_list = collection['kmers_list']
    X_data = collection['data']
    ids = seq_data.ids

    return X_data, kmers_list, ids

# #####
# Kmers computing
# ##################

def kmers_collection(seq_data, Xy_file, length, k, dataset, method = 'seen', kmers_list = None):
    collection = {}
    #
    collection['data'] = Xy_file
    dir_path = os.path.split(Xy_file)[0] + "/tmp/"
    kmc_path = "{}/KMC/bin".format(os.path.dirname(os.path.realpath(__file__)))
    faSplit = "{}/faSplit".format(os.path.dirname(os.path.realpath(__file__)))
    #
    collection['ids'], collection['kmers_list'] = compute_kmers(seq_data, method, kmers_list, k, dir_path, faSplit, kmc_path, Xy_file, dataset)
    #
    #rmtree(dir_path)

    return collection

def construct_data_CPU(Xy_file, dir_path, list_id_file):
    df = None
    tmp_file = os.path.join(os.path.dirname(Xy_file),'tmp_result.csv')

    # If temporary file exists, load it to continue from this checkpoint
    if os.path.isfile(tmp_file):
        # Read tmp file of already processed files
        df = pd.read_csv(tmp_file, header = 0)
        # Sort kmers column for faster join
        df = df.sort_values(by = 'kmers')
        processed_ids = list(df.columns)
        for id, file in list_id_file:
            if id in processed_ids:
                list_id_file.remove((id,file))

    # Iterate over ids / files
    iter = 0
    for id, file in list_id_file:
        iter += 1
        if df is None:
            try :
                # Read first file to df directly
                df = pd.read_csv(file, sep = "\t", header = None, names = ['kmers', id], index_col=False)
                # Sort kmers column for faster join
                df = df.sort_values(by = 'kmers')
            except IndexError:
                # If no extracted kmers found
                print("Kmers extraction error for sequence {}".format(id))
        else:
            try:
                # Read each file individually
                tmp = pd.read_csv(file, sep = "\t", header = None, names = ['kmers', id], index_col=False)
                # Sort kmers column for faster join
                tmp = tmp.sort_values(by = 'kmers')
                # Outer join each file to df
                df = df.merge(tmp, on = 'kmers', how = 'outer')
                if iter == 1000:
                    save_kmers_profile_CPU(df, tmp_file)
                    iter = 0
            except IndexError:
                # If no extracted kmers found
                print("Kmers extraction error for sequence {}".format(id))


    return save_kmers_profile_CPU(df, Xy_file, tmp = False)
<<<<<<< HEAD

"""
def construct_data_GPU(Xy_file, list_id_file, k):
    columns = ["".join(t) for t in product("ACGT", repeat=k)]
    ids = [id for id, file in list_id_file]
    ddf = dask_cudf.from_cudf(cudf.Dataframe(np.zeros(len(columns),len(ids)), columns = columns, index = ids), dtype = object)

    for id, file in list_id_file:
        tmp = pd.read_csv()
"""

=======
"""
>>>>>>> c0fa7ff1
def construct_data_GPU(Xy_file, list_id_file):
    df = None
    tmp_file = os.path.join(os.path.dirname(Xy_file),'tmp_result.csv')

    # If temporary file exists, load it to continue from this checkpoint
    if os.path.isfile(tmp_file):
        # Read tmp file of already processed files
        df = cudf.read_csv(tmp_file, header = 0)
        # Sort kmers column for faster join
        df = df.sort_values(by = 'kmers')
        processed_ids = list(df.columns)
        for id, file in list_id_file:
            if id in processed_ids:
                list_id_file.remove((id,file))

    # Iterate over ids / files
    iter = 0
    for id, file in list_id_file:
        iter += 1
        if df is None:
            try:
                # Read first file to df directly
                df = cudf.read_csv(file, sep = "\t", header = 0)
                # Sort kmers column for faster join
                df = df.sort_values(by = 'kmers')
            except IndexError:
                # If no extracted kmers found
                print("Kmers extraction error for sequence {}".format(id))
        else:
            try:
                # Read each file individually
                tmp = cudf.read_csv(file, sep = "\t", header = 0)
                # Sort kmers column for faster join
                tmp = tmp.sort_values(by = 'kmers')
                # Outer join each file to df (fast according to doc)
                df = df.merge(tmp, on = ['kmers'], how = 'outer')
                if iter == 1000:
                    save_kmers_profile_GPU(df, tmp_file)
                    iter = 0
            except IndexError:
                # If no extracted kmers found
                print("Kmers extraction error for sequence {}".format(id))

    os.remove(tmp_file)

    return save_kmers_profile_GPU(df, Xy_file, tmp = False)
"""
def construct_data_GPU(Xy_file, list_id_file):
    with LocalCUDACluster() as cluster, Client(cluster) as client:
        print("Cluster : ", cluster)
        print("Client : ", client)
        ddf = None
        tmp_file = os.path.join(os.path.dirname(Xy_file),'tmp_result.csv')

        # If temporary file exists, load it to continue from this checkpoint
        if os.path.isfile(tmp_file):
            # Read tmp file of already processed files
            ddf = dask_cudf.read_csv(tmp_file, header = 0)
            # Sort kmers column for faster join
            ddf = ddf.sort_values(by = 'kmers')
            # Make it compute by dask and liberate task graph memory for computing on distributed architecture
            ddf = ddf.persist()
            processed_ids = list(ddf.columns)
            for id, file in list_id_file:
                if id in processed_ids:
                    list_id_file.remove((id,file))

        # Iterate over ids / files
        iter = 0
        for id, file in list_id_file:
            iter += 1
            if ddf is None:
                try:
                    # Read first file to ddf directly
                    ddf = dask_cudf.read_csv(file, sep = "\t", header = None, names = ['kmers', id])
                    # Sort kmers column for faster join
                    ddf = ddf.sort_values(by = 'kmers')
                    # Make it compute by dask and liberate task graph memory for computing on distributed architecture
                    ddf = ddf.persist()
                except IndexError:
                    # If no extracted kmers found
                    print("Kmers extraction error for sequence {}".format(id))
            else:
                try:
                    # Read each file individually
                    tmp = dask_cudf.read_csv(file, sep = "\t", header = None, names = ['kmers', id])
                    # Sort kmers column for faster join
                    tmp = tmp.sort_values(by = 'kmers')
                    # Outer join each file to ddf (fast according to doc)
                    ddf = ddf.merge(tmp, on = ['kmers'], how = 'outer')
                    # Make it compute by dask and liberate task graph memory for computing on distributed architecture
                    ddf = ddf.persist()
                    if iter == 1000:
                        wait(ddf)
                        save_kmers_profile_GPU(ddf, tmp_file)
                        iter = 0
                except IndexError:
                    # If no extracted kmers found
                    print("Kmers extraction error for sequence {}".format(id))

        try:
            os.remove(tmp_file)
        except:
            pass

        wait(ddf)
        return save_kmers_profile_GPU(ddf, Xy_file, tmp = False)

def save_kmers_profile_CPU(df, Xy_file, tmp = True):

    if tmp:
        df.to_csv(Xy_file, index = False)

    else:
        # Extract ids and k-mers from df dataframe + remove kmers column
        kmers_list = list(df.loc[:, 'kmers'])
        df = df.drop(columns = 'kmers')
        ids = list(df.columns)

        # Convert pandas to numpy array and write directly to disk with pytables
        with tb.open_file(Xy_file, "w") as handle:
            data = handle.create_carray("/", "data", obj = np.array(df.T.fillna(0), dtype = np.int64))

        return ids, kmers_list
"""
def save_kmers_profile_GPU(df, Xy_file, tmp = True):

    if tmp:
        df.to_csv(Xy_file, index = False)

    else:
        # Extract ids and k-mers from dask_cudf dataframe + remove kmers column
        kmers_list = df.loc[:,'kmers'].to_numpy()
        df = df.drop(columns = 'kmers')
        ids = list(df.columns)
        # Convert dask_cudf to numpy array and write directly to disk with pytables
        with tb.open_file(Xy_file, "w") as handle:
            data = handle.create_carray("/", "data", obj = df.fillna(0).to_numpy().astype(np.int64).T)
        return ids, kmers_list
"""
def save_kmers_profile_GPU(ddf, Xy_file, tmp = True):

    if tmp:
        ddf.compute().to_csv(Xy_file, index = False)

    else:
        # Extract ids and k-mers from dask_cudf dataframe + remove kmers column
        kmers_list = ddf['kmers'].compute().to_array()
        ddf = ddf.drop(columns = 'kmers')
        ids = list(ddf.columns)
        # Convert dask_cudf to numpy array and write directly to disk with pytables
        with tb.open_file(Xy_file, "w") as handle:
            data = handle.create_carray("/", "data", obj = ddf.fillna(0).compute().to_numpy().astype(np.int64).T)
        return ids, kmers_list


def compute_seen_kmers_of_sequence(kmc_path, k, dir_path, ind, file):
    if not os.path.isfile('{}/{}.csv'.format(dir_path, ind)):
        # Make tmp folder per sequence
        tmp_folder = "{}tmp_{}/".format(dir_path, ind)
        id = os.path.splitext(os.path.basename(file))[0]
        try:
            os.mkdir(tmp_folder)
            # Count k-mers with KMC
            cmd_count = "{}/kmc -k{} -fm -cs1000000000 -m10 -hp {} {}/{} {}".format(kmc_path, k, file, tmp_folder, ind, tmp_folder)
            run(cmd_count, shell = True, capture_output=True)
            # Transform k-mers db with KMC
            cmd_transform = "{}/kmc_tools transform {}/{} dump {}/{}.txt".format(kmc_path, tmp_folder, ind, dir_path, ind)
            run(cmd_transform, shell = True, capture_output=True)
        except:
            pass

        return id, "{}/{}.txt".format(dir_path, ind)

def compute_given_kmers_of_sequence(kmers_list, kmc_path, k, dir_path, ind, file):
    # Make tmp folder per sequence
    tmp_folder = "{}tmp_{}".format(dir_path, ind)
    id = os.path.splitext(os.path.basename(file))[0]
    try:
        os.mkdir(tmp_folder)
        # Count k-mers with KMC
        cmd_count = "{}/kmc -k{} -fm -cs1000000000 -m10 -hp {} {}/{} {}".format(kmc_path, k, file, tmp_folder, ind, tmp_folder)
        run(cmd_count, shell = True, capture_output=True)
        # Transform k-mers db with KMC
        cmd_transform = "{}/kmc_tools transform {}/{} dump {}/{}.txt".format(kmc_path, tmp_folder, ind, dir_path, ind)
        run(cmd_transform, shell = True, capture_output=True)
    except:
        pass

    try:
        profile = pd.read_table('{}/{}.txt'.format(dir_path, ind), names = [id], index_col = 0, dtype = object).T
        # Temp pandas df to write given kmers to file
        df = pd.DataFrame(np.zeros((1,len(kmers_list))), columns = kmers_list, index = [id])

        for kmer in kmers_list:
            if kmer in profile.columns:
                df.at[id,kmer] = profile.loc[id,kmer]
            else:
                df.at[id,kmer] = 0

                df.T.to_csv('{}/{}.txt'.format(dir_path, ind), sep = "\t", header = ['kmers',id])
    except:
        print("Kmers extraction error for sequence {}".format(id))

    return id, '{}/{}.txt'.format(dir_path, ind)

def compute_kmers(seq_data, method, kmers_list, k, dir_path, faSplit, kmc_path, Xy_file, dataset):
    file_list_ids_file = os.path.join(os.path.dirname(Xy_file),'list_id_file_{}.txt'.format(dataset))
    if not os.path.isfile(file_list_ids_file):
        file_list = []

        if not os.path.isdir(dir_path):
            os.mkdir(dir_path)

        cmd_split = '{} byname {} {}'.format(faSplit, seq_data.data, dir_path)

        os.system(cmd_split)

        for id in seq_data.ids:
            file = dir_path + id + '.fa'
            file_list.append(file)

        # Detect if a GPU is available
        if len(list_physical_devices('GPU')) > 0:
            list_id_file = parallel_GPU(file_list, method, kmers_list, kmc_path, k, dir_path)
            save_id_file_list(list_id_file,file_list_ids_file)
<<<<<<< HEAD
            with LocalCUDACluster() as cluster, Client(cluster) as client:
                ids, kmers_list = construct_data_GPU(Xy_file, list_id_file, k)
=======
            ids, kmers_list = construct_data_GPU(Xy_file, list_id_file)
>>>>>>> c0fa7ff1
        else:
            list_id_file = parallel_CPU(file_list, method, kmers_list, kmc_path, k, dir_path)
            save_id_file_list(list_id_file,file_list_ids_file)
            ids, kmers_list = construct_data_CPU(Xy_file, dir_path, list_id_file)
    else:
        with open(file_list_ids_file, 'r') as handle:
            list_id_file = [tuple(line.strip('\n').split(',')) for line in handle]
        # Detect if a GPU is available
        if len(list_physical_devices('GPU')) > 0:
<<<<<<< HEAD
            with LocalCUDACluster() as cluster, Client(cluster) as client:
                ids, kmers_list = construct_data_GPU(Xy_file, list_id_file, k)
=======
            ids, kmers_list = construct_data_GPU(Xy_file, list_id_file)
>>>>>>> c0fa7ff1
        else:
            ids, kmers_list = construct_data_CPU(Xy_file, dir_path, list_id_file)

    os.remove(file_list_ids_file)

    return ids, kmers_list

def save_id_file_list(list_id_file, file):
    with open(file, 'w') as handle:
        for id, file in list_id_file:
            handle.write("{},{}\n".format(id,file))

def parallel_CPU(file_list, method, kmers_list, kmc_path, k, dir_path):
    if method == 'seen':
        with parallel_backend('threading'):
            results = Parallel(n_jobs = -1, prefer = 'threads', verbose = 100)(
            delayed(compute_seen_kmers_of_sequence)
            (kmc_path, k, dir_path, i, file) for i, file in enumerate(file_list))
    elif method == 'given':
        with parallel_backend('threading'):
            results = Parallel(n_jobs = -1, prefer = 'threads', verbose = 100)(
            delayed(compute_given_kmers_of_sequence)
            (kmers_list, kmc_path, k, dir_path, i, file) for i, file in enumerate(file_list))

    return results

def parallel_GPU(file_list, method, kmers_list, kmc_path, k, dir_path):
    if method == 'seen':
        results = Parallel(n_jobs = -1, prefer = 'processes', verbose = 100)(
        delayed(compute_seen_kmers_of_sequence)
        (kmc_path, k, dir_path, i, file) for i, file in enumerate(file_list))
    elif method == 'given':
        results = Parallel(n_jobs = -1, prefer = 'processes', verbose = 100)(
        delayed(compute_given_kmers_of_sequence)
        (kmers_list, kmc_path, k, dir_path, i, file) for i, file in enumerate(file_list))

    return results<|MERGE_RESOLUTION|>--- conflicted
+++ resolved
@@ -133,7 +133,6 @@
 
 
     return save_kmers_profile_CPU(df, Xy_file, tmp = False)
-<<<<<<< HEAD
 
 """
 def construct_data_GPU(Xy_file, list_id_file, k):
@@ -145,56 +144,6 @@
         tmp = pd.read_csv()
 """
 
-=======
-"""
->>>>>>> c0fa7ff1
-def construct_data_GPU(Xy_file, list_id_file):
-    df = None
-    tmp_file = os.path.join(os.path.dirname(Xy_file),'tmp_result.csv')
-
-    # If temporary file exists, load it to continue from this checkpoint
-    if os.path.isfile(tmp_file):
-        # Read tmp file of already processed files
-        df = cudf.read_csv(tmp_file, header = 0)
-        # Sort kmers column for faster join
-        df = df.sort_values(by = 'kmers')
-        processed_ids = list(df.columns)
-        for id, file in list_id_file:
-            if id in processed_ids:
-                list_id_file.remove((id,file))
-
-    # Iterate over ids / files
-    iter = 0
-    for id, file in list_id_file:
-        iter += 1
-        if df is None:
-            try:
-                # Read first file to df directly
-                df = cudf.read_csv(file, sep = "\t", header = 0)
-                # Sort kmers column for faster join
-                df = df.sort_values(by = 'kmers')
-            except IndexError:
-                # If no extracted kmers found
-                print("Kmers extraction error for sequence {}".format(id))
-        else:
-            try:
-                # Read each file individually
-                tmp = cudf.read_csv(file, sep = "\t", header = 0)
-                # Sort kmers column for faster join
-                tmp = tmp.sort_values(by = 'kmers')
-                # Outer join each file to df (fast according to doc)
-                df = df.merge(tmp, on = ['kmers'], how = 'outer')
-                if iter == 1000:
-                    save_kmers_profile_GPU(df, tmp_file)
-                    iter = 0
-            except IndexError:
-                # If no extracted kmers found
-                print("Kmers extraction error for sequence {}".format(id))
-
-    os.remove(tmp_file)
-
-    return save_kmers_profile_GPU(df, Xy_file, tmp = False)
-"""
 def construct_data_GPU(Xy_file, list_id_file):
     with LocalCUDACluster() as cluster, Client(cluster) as client:
         print("Cluster : ", cluster)
@@ -272,22 +221,7 @@
             data = handle.create_carray("/", "data", obj = np.array(df.T.fillna(0), dtype = np.int64))
 
         return ids, kmers_list
-"""
-def save_kmers_profile_GPU(df, Xy_file, tmp = True):
-
-    if tmp:
-        df.to_csv(Xy_file, index = False)
-
-    else:
-        # Extract ids and k-mers from dask_cudf dataframe + remove kmers column
-        kmers_list = df.loc[:,'kmers'].to_numpy()
-        df = df.drop(columns = 'kmers')
-        ids = list(df.columns)
-        # Convert dask_cudf to numpy array and write directly to disk with pytables
-        with tb.open_file(Xy_file, "w") as handle:
-            data = handle.create_carray("/", "data", obj = df.fillna(0).to_numpy().astype(np.int64).T)
-        return ids, kmers_list
-"""
+
 def save_kmers_profile_GPU(ddf, Xy_file, tmp = True):
 
     if tmp:
@@ -374,12 +308,7 @@
         if len(list_physical_devices('GPU')) > 0:
             list_id_file = parallel_GPU(file_list, method, kmers_list, kmc_path, k, dir_path)
             save_id_file_list(list_id_file,file_list_ids_file)
-<<<<<<< HEAD
-            with LocalCUDACluster() as cluster, Client(cluster) as client:
-                ids, kmers_list = construct_data_GPU(Xy_file, list_id_file, k)
-=======
             ids, kmers_list = construct_data_GPU(Xy_file, list_id_file)
->>>>>>> c0fa7ff1
         else:
             list_id_file = parallel_CPU(file_list, method, kmers_list, kmc_path, k, dir_path)
             save_id_file_list(list_id_file,file_list_ids_file)
@@ -389,12 +318,7 @@
             list_id_file = [tuple(line.strip('\n').split(',')) for line in handle]
         # Detect if a GPU is available
         if len(list_physical_devices('GPU')) > 0:
-<<<<<<< HEAD
-            with LocalCUDACluster() as cluster, Client(cluster) as client:
-                ids, kmers_list = construct_data_GPU(Xy_file, list_id_file, k)
-=======
             ids, kmers_list = construct_data_GPU(Xy_file, list_id_file)
->>>>>>> c0fa7ff1
         else:
             ids, kmers_list = construct_data_CPU(Xy_file, dir_path, list_id_file)
 
