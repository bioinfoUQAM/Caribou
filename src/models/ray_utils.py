--- conflicted
+++ resolved
@@ -1,345 +1,169 @@
-<<<<<<< HEAD
-import os
-import ray
-import warnings
-import numpy as np
-import pandas as pd
-
-from glob import glob
-from shutil import rmtree
-
-# Class construction
-from abc import ABC, abstractmethod
-
-# Data preprocessing
-from ray.data.preprocessors import MinMaxScaler, Chain, SimpleImputer
-
-# CV metrics
-from sklearn.metrics import precision_recall_fscore_support
-
-# Simulation class
-from models.reads_simulation import readsSimulation
-
-__author__ = 'Nicolas de Montigny'
-
-__all__ = ['ModelsUtils']
-
-# Ignore warnings to have a more comprehensible output on stdout
-os.environ['TF_CPP_MIN_LOG_LEVEL'] = '3'
-warnings.filterwarnings('ignore')
-
-class ModelsUtils(ABC):
-    """
-    Utilities for preprocessing data and doing cross validation using ray
-
-    ----------
-    Attributes
-    ----------
-
-    k : int
-        The length of K-mers extracted
-
-    classifier : string
-        The name of the classifier to be used
-
-    outdir : string
-        Path to a folder to output results
-
-    batch_size : int
-        Size of the batch used for online learning
-
-    taxa : string
-        The taxa for which the model is trained in classifying
-
-    ----------
-    Methods
-    ----------
-
-    train : only train or cross-validate training of classifier
-        X : ray.data.Dataset
-            Dataset containing the K-mers profiles of sequences for learning
-        y : ray.data.Dataset
-            Dataset containing the classes of sequences for learning
-        cv : boolean
-            Should cross-validation be verified or not.
-            Defaults to True.
-
-    predict : abstract method to predict the classes of a dataset
-
-    """
-    def __init__(self, classifier, dataset, outdir_model, outdir_results, batch_size, k, taxa, kmers_list, verbose):
-        # Parameters
-        self.classifier = classifier
-        self.dataset = dataset
-        self.outdir_results = outdir_results
-        self.batch_size = batch_size
-        self.k = k
-        self.taxa = taxa
-        self.kmers = kmers_list
-        self.verbose = verbose
-        # Initialize hidden
-        self._nb_kmers = len(kmers_list)
-        # Initialize empty
-        self._labels_map = None
-        self._predict_ids = []
-        # Initialize Ray variables
-        self._clf = None
-        self._model_ckpt = None
-        self._preprocessor = None
-        self._encoder = None
-        self._trainer = None
-        self._train_params = {}
-        self._predictor = None
-        self._workdir = outdir_model
-        # Files
-        self._cv_csv = os.path.join(self.outdir_results,'{}_{}_K{}_cv_scores.csv'.format(self.classifier, self.taxa, self.k))
-
-    @abstractmethod
-    def _training_preprocess(self):
-        """
-        """
-
-    def _predict_preprocess(self, df):
-        print('_predict_preprocess')
-        for row in df.iter_rows():
-            self._predict_ids.append(row['__index_level_0__'])
-        self._preprocessor = Chain(SimpleImputer(
-            self.kmers, strategy='constant', fill_value=0), MinMaxScaler(self.kmers))
-        df = self._preprocessor.fit_transform(df)
-        return df
-
-    def train(self, X, y, kmers_ds, cv = True):
-        print('train')
-        # cv = False
-        df = self._training_preprocess(X, y)
-        if cv:
-            self._cross_validation(df, kmers_ds)
-        else:
-            df_train, df_val = df.drop_columns(['id']).train_test_split(0.2, shuffle = True)
-            datasets = {'train' : ray.put(df_train), 'validation': ray.put(df_val)}
-            self._fit_model(datasets)
-
-    @abstractmethod
-    def _fit_model(self):
-        """
-        """
-
-    @abstractmethod
-    def _cross_validation(self):
-        """
-        """
-
-    def _sim_4_cv(self, df, kmers_ds, name):
-        sim_genomes = []
-        for row in df.iter_rows():
-            sim_genomes.append(row['id'])
-        cls = pd.DataFrame({'id':sim_genomes,self.taxa:df.to_pandas()[self.taxa]})
-        sim_outdir = os.path.dirname(kmers_ds['profile'])
-        cv_sim = readsSimulation(kmers_ds['fasta'], cls, sim_genomes, 'miseq', sim_outdir, name)
-        sim_data = cv_sim.simulation(self.k, self.kmers)
-        df = ray.data.read_parquet(sim_data['profile'])
-        ids = []
-        for row in df.iter_rows():
-            ids.append(row['__index_level_0__'])
-        labels = pd.DataFrame(sim_data['classes'], index = ids)
-        df = df.add_column(self.taxa, lambda x : labels)
-        return df
-
-    def _cv_score(self, y_true, y_pred):
-        print('_cv_score')
-
-
-        # if isinstance(y_pred, ray.data.dataset.Dataset):
-        #     y_pred = y_pred.to_pandas()['predictions']
-
-        support = precision_recall_fscore_support(y_true, y_pred, average = 'weighted')
-
-        scores = pd.DataFrame({'Classifier':self.classifier,'Precision':support[0],'Recall':support[1],'F-score':support[2]}, index = [1]).T
-
-        scores.to_csv(self._cv_csv, header = False)
-
-    @abstractmethod
-    def predict(self):
-        """
-        """
-
-    @abstractmethod
-    def _label_encode(self):
-        """
-        """
-
-    @abstractmethod
-    def _label_decode(self):
-        """
-        """
-=======
-import os
-import ray
-import warnings
-import numpy as np
-import pandas as pd
-
-from glob import glob
-from shutil import rmtree
-
-# Class construction
-from abc import ABC, abstractmethod
-
-# Data preprocessing
-from ray.data.preprocessors import MinMaxScaler, Chain, SimpleImputer
-
-# CV metrics
-from sklearn.metrics import precision_recall_fscore_support
-
-# Simulation class
-from models.reads_simulation import readsSimulation
-
-__author__ = 'Nicolas de Montigny'
-
-__all__ = ['ModelsUtils']
-
-# Ignore warnings to have a more comprehensible output on stdout
-os.environ['TF_CPP_MIN_LOG_LEVEL'] = '3'
-warnings.filterwarnings('ignore')
-
-class ModelsUtils(ABC):
-    """
-    Utilities for preprocessing data and doing cross validation using ray
-
-    ----------
-    Attributes
-    ----------
-
-    k : int
-        The length of K-mers extracted
-
-    classifier : string
-        The name of the classifier to be used
-
-    outdir : string
-        Path to a folder to output results
-
-    batch_size : int
-        Size of the batch used for online learning
-
-    taxa : string
-        The taxa for which the model is trained in classifying
-
-    ----------
-    Methods
-    ----------
-
-    train : only train or cross-validate training of classifier
-        X : ray.data.Dataset
-            Dataset containing the K-mers profiles of sequences for learning
-        y : ray.data.Dataset
-            Dataset containing the classes of sequences for learning
-        cv : boolean
-            Should cross-validation be verified or not.
-            Defaults to True.
-
-    predict : abstract method to predict the classes of a dataset
-
-    """
-    def __init__(self, classifier, dataset, outdir_model, outdir_results, batch_size, k, taxa, kmers_list, verbose):
-        # Parameters
-        self.classifier = classifier
-        self.dataset = dataset
-        self.outdir_results = outdir_results
-        self.batch_size = batch_size
-        self.k = k
-        self.taxa = taxa
-        self.kmers = kmers_list
-        self.verbose = verbose
-        # Initialize hidden
-        self._nb_kmers = len(kmers_list)
-        # Initialize empty
-        self._labels_map = None
-        self._predict_ids = []
-        # Initialize Ray variables
-        self._clf = None
-        self._model_ckpt = None
-        self._preprocessor = None
-        self._encoder = None
-        self._trainer = None
-        self._train_params = {}
-        self._predictor = None
-        self._workdir = outdir_model
-        # Files
-        self._cv_csv = os.path.join(self.outdir_results,'{}_{}_K{}_cv_scores.csv'.format(self.classifier, self.taxa, self.k))
-
-    @abstractmethod
-    def _training_preprocess(self):
-        """
-        """
-
-    def _predict_preprocess(self, df):
-        print('_predict_preprocess')
-        for row in df.iter_rows():
-            self._predict_ids.append(row['__index_level_0__'])
-        self._preprocessor = Chain(SimpleImputer(
-            self.kmers, strategy='constant', fill_value=0), MinMaxScaler(self.kmers))
-        df = self._preprocessor.fit_transform(df)
-        return df
-
-    def train(self, X, y, kmers_ds, cv = True):
-        print('train')
-        # cv = False
-        df = self._training_preprocess(X, y)
-        if cv:
-            self._cross_validation(df, kmers_ds)
-        else:
-            df_train, df_val = df.drop_columns(['id']).train_test_split(0.2, shuffle = True)
-            datasets = {'train' : ray.put(df_train), 'validation': ray.put(df_val)}
-            self._fit_model(datasets)
-
-    @abstractmethod
-    def _fit_model(self):
-        """
-        """
-
-    @abstractmethod
-    def _cross_validation(self):
-        """
-        """
-
-    def _sim_4_cv(self, df, kmers_ds, name):
-        sim_genomes = []
-        for row in df.iter_rows():
-            sim_genomes.append(row['id'])
-        cls = pd.DataFrame({'id':sim_genomes,self.taxa:df.to_pandas()[self.taxa]})
-        sim_outdir = os.path.dirname(kmers_ds['profile'])
-        cv_sim = readsSimulation(kmers_ds['fasta'], cls, sim_genomes, 'miseq', sim_outdir, name)
-        sim_data = cv_sim.simulation(self.k, self.kmers)
-        df = ray.data.read_parquet(sim_data['profile'])
-        ids = []
-        for row in df.iter_rows():
-            ids.append(row['__index_level_0__'])
-        labels = pd.DataFrame(sim_data['classes'], index = ids)
-        df = df.add_column(self.taxa, lambda x : labels)
-        return df
-
-    def _cv_score(self, y_true, y_pred):
-        print('_cv_score')
-
-        support = precision_recall_fscore_support(y_true, y_pred, average = 'weighted')
-
-        scores = pd.DataFrame({'Classifier':self.classifier,'Precision':support[0],'Recall':support[1],'F-score':support[2]}, index = [1]).T
-
-        scores.to_csv(self._cv_csv, header = False)
-
-    @abstractmethod
-    def predict(self):
-        """
-        """
-
-    @abstractmethod
-    def _label_encode(self):
-        """
-        """
-
-    @abstractmethod
-    def _label_decode(self):
-        """
-        """
->>>>>>> 9b7644bd
+import os
+import ray
+import warnings
+import numpy as np
+import pandas as pd
+
+from glob import glob
+from shutil import rmtree
+
+# Class construction
+from abc import ABC, abstractmethod
+
+# Data preprocessing
+from ray.data.preprocessors import MinMaxScaler, Chain, SimpleImputer
+
+# CV metrics
+from sklearn.metrics import precision_recall_fscore_support
+
+# Simulation class
+from models.reads_simulation import readsSimulation
+
+__author__ = 'Nicolas de Montigny'
+
+__all__ = ['ModelsUtils']
+
+# Ignore warnings to have a more comprehensible output on stdout
+os.environ['TF_CPP_MIN_LOG_LEVEL'] = '3'
+warnings.filterwarnings('ignore')
+
+class ModelsUtils(ABC):
+    """
+    Utilities for preprocessing data and doing cross validation using ray
+
+    ----------
+    Attributes
+    ----------
+
+    k : int
+        The length of K-mers extracted
+
+    classifier : string
+        The name of the classifier to be used
+
+    outdir : string
+        Path to a folder to output results
+
+    batch_size : int
+        Size of the batch used for online learning
+
+    taxa : string
+        The taxa for which the model is trained in classifying
+
+    ----------
+    Methods
+    ----------
+
+    train : only train or cross-validate training of classifier
+        X : ray.data.Dataset
+            Dataset containing the K-mers profiles of sequences for learning
+        y : ray.data.Dataset
+            Dataset containing the classes of sequences for learning
+        cv : boolean
+            Should cross-validation be verified or not.
+            Defaults to True.
+
+    predict : abstract method to predict the classes of a dataset
+
+    """
+    def __init__(self, classifier, dataset, outdir_model, outdir_results, batch_size, k, taxa, kmers_list, verbose):
+        # Parameters
+        self.classifier = classifier
+        self.dataset = dataset
+        self.outdir_results = outdir_results
+        self.batch_size = batch_size
+        self.k = k
+        self.taxa = taxa
+        self.kmers = kmers_list
+        self.verbose = verbose
+        # Initialize hidden
+        self._nb_kmers = len(kmers_list)
+        # Initialize empty
+        self._labels_map = None
+        self._predict_ids = []
+        # Initialize Ray variables
+        self._clf = None
+        self._model_ckpt = None
+        self._preprocessor = None
+        self._encoder = None
+        self._trainer = None
+        self._train_params = {}
+        self._predictor = None
+        self._workdir = outdir_model
+        # Files
+        self._cv_csv = os.path.join(self.outdir_results,'{}_{}_K{}_cv_scores.csv'.format(self.classifier, self.taxa, self.k))
+
+    @abstractmethod
+    def _training_preprocess(self):
+        """
+        """
+
+    def _predict_preprocess(self, df):
+        print('_predict_preprocess')
+        for row in df.iter_rows():
+            self._predict_ids.append(row['__index_level_0__'])
+        self._preprocessor = Chain(SimpleImputer(
+            self.kmers, strategy='constant', fill_value=0), MinMaxScaler(self.kmers))
+        df = self._preprocessor.fit_transform(df)
+        return df
+
+    def train(self, X, y, kmers_ds, cv = True):
+        print('train')
+        # cv = False
+        df = self._training_preprocess(X, y)
+        if cv:
+            self._cross_validation(df, kmers_ds)
+        else:
+            df_train, df_val = df.drop_columns(['id']).train_test_split(0.2, shuffle = True)
+            datasets = {'train' : ray.put(df_train), 'validation': ray.put(df_val)}
+            self._fit_model(datasets)
+
+    @abstractmethod
+    def _fit_model(self):
+        """
+        """
+
+    @abstractmethod
+    def _cross_validation(self):
+        """
+        """
+
+    def _sim_4_cv(self, df, kmers_ds, name):
+        sim_genomes = []
+        for row in df.iter_rows():
+            sim_genomes.append(row['id'])
+        cls = pd.DataFrame({'id':sim_genomes,self.taxa:df.to_pandas()[self.taxa]})
+        sim_outdir = os.path.dirname(kmers_ds['profile'])
+        cv_sim = readsSimulation(kmers_ds['fasta'], cls, sim_genomes, 'miseq', sim_outdir, name)
+        sim_data = cv_sim.simulation(self.k, self.kmers)
+        df = ray.data.read_parquet(sim_data['profile'])
+        ids = []
+        for row in df.iter_rows():
+            ids.append(row['__index_level_0__'])
+        labels = pd.DataFrame(sim_data['classes'], index = ids)
+        df = df.add_column(self.taxa, lambda x : labels)
+        return df
+
+    def _cv_score(self, y_true, y_pred):
+        print('_cv_score')
+
+        support = precision_recall_fscore_support(y_true, y_pred, average = 'weighted')
+
+        scores = pd.DataFrame({'Classifier':self.classifier,'Precision':support[0],'Recall':support[1],'F-score':support[2]}, index = [1]).T
+
+        scores.to_csv(self._cv_csv, header = False)
+
+    @abstractmethod
+    def predict(self):
+        """
+        """
+
+    @abstractmethod
+    def _label_encode(self):
+        """
+        """
+
+    @abstractmethod
+    def _label_decode(self):
+        """
+        """