<<<<<<< HEAD
import os
import ray
import warnings
import numpy as np
import pandas as pd

from glob import glob
from shutil import rmtree
# Preprocessing
from ray.data.preprocessors import MinMaxScaler, LabelEncoder, Chain, SimpleImputer

# Training
from sklearn.naive_bayes import MultinomialNB
from sklearn.linear_model import SGDOneClassSVM, SGDClassifier

# Tuning
from ray import tune
from ray.tune import Tuner, TuneConfig
from ray.air.config import RunConfig, ScalingConfig

# Predicting
from ray.train.sklearn import SklearnPredictor
from ray.train.batch_predictor import BatchPredictor

# Parent class
from models.ray_utils import ModelsUtils
from models.ray_sklearn_partial_trainer import SklearnPartialTrainer


__author__ = 'Nicolas de Montigny'

__all__ = ['SklearnModel']

# Ignore warnings to have a more comprehensible output on stdout
os.environ['TF_CPP_MIN_LOG_LEVEL'] = '3'
warnings.filterwarnings('ignore')

class SklearnModel(ModelsUtils):
    # https://docs.ray.io/en/master/ray-air/examples/sklearn_example.html
    """
    Class used to build, train and predict models using Ray with Scikit-learn backend

    ----------
    Attributes
    ----------

    clf_file : string
        Path to a file containing the trained model for this object

    ----------
    Methods
    ----------

    train : train a model using the given datasets

    predict : predict the classes of a dataset
        df : ray.data.Dataset
            Dataset containing K-mers profiles of sequences to be classified

        threshold : float
            Minimum percentage of probability to effectively classify.
            Sequences will be classified as 'unknown' if the probability is under this threshold.
            Defaults to 80%

    """
    def __init__(self, classifier, dataset, outdir_model, outdir_results, batch_size, k, taxa, kmers_list, verbose):
        super().__init__(classifier, dataset, outdir_model, outdir_results, batch_size, k, taxa, kmers_list, verbose)
        # Parameters
        self._encoded = []
        # if classifier in ['onesvm','linearsvm']:
        #     self.clf_file = '{}bacteria_binary_classifier_K{}_{}_{}_model.jb'.format(outdir_model, k, classifier, dataset)
        # else:
        #     self.clf_file = '{}{}_multiclass_classifier_K{}_{}_{}_model.jb'.format(outdir_model, taxa, k, classifier, dataset)
        # Computes
        self._build()

    def _training_preprocess(self, X, y):
        print('_training_preprocess')
        df = X.add_column([self.taxa, 'id'], lambda x: y)
        self._preprocessor = Chain(
            SimpleImputer(
                self.kmers,
                strategy='constant',
                fill_value=0),
            MinMaxScaler(self.kmers)
        )
        df = self._preprocessor.fit_transform(df)
        labels = np.unique(y[self.taxa])
        df = self._label_encode(df, labels)
        return df

    def _label_encode(self, df, labels):
        print('_label_encode')
        self._encoder = LabelEncoder(self.taxa)
        df = self._encoder.fit_transform(df)
        self._encoded = np.unique(df.to_pandas()[self.taxa])
        encoded = np.append(self._encoded, -1)
        labels = np.append(labels, 'unknown')
        self._labels_map = zip(labels, encoded)
        return df

    def _label_decode(self, predict):
        print('_label_decode')
        predict = np.array(predict.to_pandas())
        decoded = pd.Series(np.empty(len(predict), dtype=object))
        for label, encoded in self._labels_map:
            decoded[predict == encoded] = label
        return decoded

    def _cross_validation(self, df, kmers_ds):
        print('_cross_validation')

        df_train, df_test = df.train_test_split(0.2, shuffle = True)
        df_train, df_val = df_train.train_test_split(0.2, shuffle = True)

        df_train = df_train.drop_columns(['id'])

        df_val = self._sim_4_cv(df_val, kmers_ds, '{}_val'.format(self.dataset))
        df_test = self._sim_4_cv(df_test, kmers_ds, '{}_test'.format(self.dataset))

        datasets = {'train' : ray.put(df_train), 'validation' : ray.put(df_val)}
        self._fit_model(datasets)

        y_true = df_test.to_pandas()[self.taxa]
        y_pred = self.predict(df_test.drop_columns([self.taxa]), cv = True)

        for file in glob(os.path.join( os.path.dirname(kmers_ds['profile']), '*sim*')):
            if os.path.isdir(file):
                rmtree(file)
            else:
                os.remove(file)

        self._cv_score(y_true, y_pred)

    def _build(self):
        print('_build')
        if self.classifier == 'onesvm':
            print('Training bacterial extractor with One Class SVM')
            self._clf = SGDOneClassSVM()
            self._train_params = {
                'nu' : 0.05,
                'tol' : 1e-4
            }
        elif self.classifier == 'linearsvm':
            print('Training bacterial / host classifier with SGD')
            self._clf = SGDClassifier()
            self._train_params = {
                'loss' : 'squared_error'
            }
        elif self.classifier == 'sgd':
            print('Training multiclass SGD classifier')
            self._clf = SGDClassifier()
            self._train_params = {
                'loss' : 'squared_error'
            }
        elif self.classifier == 'mnb':
            print('Training multiclass Multinomial Naive Bayes classifier')
            self._clf = MultinomialNB()
            self._train_params = {
                'alpha' : '1.0'
            }

    def _fit_model(self, datasets):
        print('_fit_model')
        # Define trainer
        self._trainer = SklearnPartialTrainer(
            estimator = self._clf,
            label_column = self.taxa,
            labels_list = self._encoded,
            params = self._train_params,
            datasets = datasets,
            batch_size = self.batch_size,
            set_estimator_cpus = True,
            scaling_config = ScalingConfig(
                trainer_resources = {
                    'CPU' : 5
                }
            ),
            run_config = RunConfig(
                name = self.classifier,
                local_dir = self._workdir
            )
        )

        # Training execution
        result = trainer.fit()
        self._model_ckpt = result.checkpoint

    def predict(self, df, threshold = 0.8, cv = False):
        print('predict')
        if not cv:
            df = self._predict_preprocess(df)
        # Define predictor
        self._predictor = BatchPredictor.from_checkpoint(self._model_ckpt, SklearnPredictor)
        # Make predictions
        predictions = self._predictor.predict(df, batch_size = self.batch_size)

        return self._label_decode(predictions, threshold)
=======
import os
import ray
import warnings
import numpy as np
import pandas as pd

from glob import glob
from shutil import rmtree
# Preprocessing
from ray.data.preprocessors import MinMaxScaler, LabelEncoder, Chain, SimpleImputer

# Training
from sklearn.naive_bayes import MultinomialNB
from sklearn.linear_model import SGDOneClassSVM, SGDClassifier

# Tuning
from ray import tune
from ray.tune import Tuner, TuneConfig
from ray.air.config import RunConfig, ScalingConfig

# Predicting
from ray.train.sklearn import SklearnPredictor
from ray.train.batch_predictor import BatchPredictor

# Parent class
from models.ray_utils import ModelsUtils
from models.ray_sklearn_partial_trainer import SklearnPartialTrainer


__author__ = 'Nicolas de Montigny'

__all__ = ['SklearnModel']

# Ignore warnings to have a more comprehensible output on stdout
os.environ['TF_CPP_MIN_LOG_LEVEL'] = '3'
warnings.filterwarnings('ignore')

class SklearnModel(ModelsUtils):
    # https://docs.ray.io/en/master/ray-air/examples/sklearn_example.html
    """
    Class used to build, train and predict models using Ray with Scikit-learn backend

    ----------
    Attributes
    ----------

    clf_file : string
        Path to a file containing the trained model for this object

    ----------
    Methods
    ----------

    train : train a model using the given datasets

    predict : predict the classes of a dataset
        df : ray.data.Dataset
            Dataset containing K-mers profiles of sequences to be classified

        threshold : float
            Minimum percentage of probability to effectively classify.
            Sequences will be classified as 'unknown' if the probability is under this threshold.
            Defaults to 80%

    """
    def __init__(self, classifier, dataset, outdir_model, outdir_results, batch_size, k, taxa, kmers_list, verbose):
        super().__init__(classifier, dataset, outdir_model, outdir_results, batch_size, k, taxa, kmers_list, verbose)
        # Parameters
        self._encoded = []
        # if classifier in ['onesvm','linearsvm']:
        #     self.clf_file = '{}bacteria_binary_classifier_K{}_{}_{}_model.jb'.format(outdir_model, k, classifier, dataset)
        # else:
        #     self.clf_file = '{}{}_multiclass_classifier_K{}_{}_{}_model.jb'.format(outdir_model, taxa, k, classifier, dataset)
        # Computes
        self._build()

    def _training_preprocess(self, X, y):
        print('_training_preprocess')
        df = X.add_column([self.taxa, 'id'], lambda x: y)
        self._preprocessor = Chain(
            SimpleImputer(
                self.kmers,
                strategy='constant',
                fill_value=0),
            MinMaxScaler(self.kmers)
        )
        df = self._preprocessor.fit_transform(df)
        labels = np.unique(y[self.taxa])
        df = self._label_encode(df, labels)
        return df

    def _label_encode(self, df, labels):
        print('_label_encode')
        self._encoder = LabelEncoder(self.taxa)
        df = self._encoder.fit_transform(df)
        self._encoded = np.unique(df.to_pandas()[self.taxa])
        encoded = np.append(self._encoded, -1)
        labels = np.append(labels, 'unknown')
        self._labels_map = zip(labels, encoded)
        return df

    def _label_decode(self, predict):
        print('_label_decode')
        predict = np.array(predict.to_pandas())
        decoded = pd.Series(np.empty(len(predict), dtype=object))
        for label, encoded in self._labels_map:
            decoded[predict == encoded] = label
        return decoded

    def _cross_validation(self, df, kmers_ds):
        print('_cross_validation')

        df_train, df_test = df.train_test_split(0.2, shuffle = True)
        df_train, df_val = df_train.train_test_split(0.2, shuffle = True)

        df_train = df_train.drop_columns(['id'])

        df_val = self._sim_4_cv(df_val, kmers_ds, '{}_val'.format(self.dataset))
        df_test = self._sim_4_cv(df_test, kmers_ds, '{}_test'.format(self.dataset))

        datasets = {'train' : ray.put(df_train), 'validation' : ray.put(df_val)}
        self._fit_model(datasets)

        y_true = df_test.to_pandas()[self.taxa]
        y_pred = self.predict(df_test.drop_columns([self.taxa]), cv = True)

        for file in glob(os.path.join( os.path.dirname(kmers_ds['profile']), '*sim*')):
            if os.path.isdir(file):
                rmtree(file)
            else:
                os.remove(file)

        self._cv_score(y_true, y_pred)

    def _build(self):
        print('_build')
        if self.classifier == 'onesvm':
            print('Training bacterial extractor with One Class SVM')
            self._clf = SGDOneClassSVM()
            self._train_params = {
                'nu' : 0.05,
                'tol' : 1e-4
            }
        elif self.classifier == 'linearsvm':
            print('Training bacterial / host classifier with SGD')
            self._clf = SGDClassifier()
            self._train_params = {
                'alpha' : '0.045',
                'eta0' : '0.045',
                'learning_rate' : 'constant',
                'loss' : 'hinge',
                'penalty' : 'elasticnet'
            }
        elif self.classifier == 'sgd':
            print('Training multiclass SGD classifier')
            self._clf = SGDClassifier()
            self._train_params = {
                'alpha' : '0.045',
                'eta0' : '0.045',
                'learning_rate' : 'constant',
                'loss' : 'epsilon_insensitive',
                'penalty' : 'elasticnet'
            }
        elif self.classifier == 'mnb':
            print('Training multiclass Multinomial Naive Bayes classifier')
            self._clf = MultinomialNB()
            self._train_params = {
                'alpha' : '1.0'
            }

    def _fit_model(self, datasets):
        print('_fit_model')
        # Define trainer
        self._trainer = SklearnPartialTrainer(
            estimator = self._clf,
            label_column = self.taxa,
            labels_list = self._encoded,
            params = self._train_params,
            datasets = datasets,
            batch_size = self.batch_size,
            set_estimator_cpus = True,
            scaling_config = ScalingConfig(
                trainer_resources = {
                    'CPU' : 5
                }
            ),
            run_config = RunConfig(
                name = self.classifier,
                local_dir = self._workdir
            )
        )

        # Training execution
        result = trainer.fit()
        self._model_ckpt = result.checkpoint

    def predict(self, df, threshold = 0.8, cv = False):
        print('predict')
        if not cv:
            df = self._predict_preprocess(df)
        # Define predictor
        self._predictor = BatchPredictor.from_checkpoint(self._model_ckpt, SklearnPredictor)
        # Make predictions
        predictions = self._predictor.predict(df, batch_size = self.batch_size)

        return self._label_decode(predictions, threshold)
>>>>>>> 9b7644bd
<|MERGE_RESOLUTION|>--- conflicted
+++ resolved
@@ -1,4 +1,3 @@
-<<<<<<< HEAD
 import os
 import ray
 import warnings
@@ -146,13 +145,21 @@
             print('Training bacterial / host classifier with SGD')
             self._clf = SGDClassifier()
             self._train_params = {
-                'loss' : 'squared_error'
+                'alpha' : '0.045',
+                'eta0' : '0.045',
+                'learning_rate' : 'constant',
+                'loss' : 'hinge',
+                'penalty' : 'elasticnet'
             }
         elif self.classifier == 'sgd':
             print('Training multiclass SGD classifier')
             self._clf = SGDClassifier()
             self._train_params = {
-                'loss' : 'squared_error'
+                'alpha' : '0.045',
+                'eta0' : '0.045',
+                'learning_rate' : 'constant',
+                'loss' : 'epsilon_insensitive',
+                'penalty' : 'elasticnet'
             }
         elif self.classifier == 'mnb':
             print('Training multiclass Multinomial Naive Bayes classifier')
@@ -196,212 +203,4 @@
         # Make predictions
         predictions = self._predictor.predict(df, batch_size = self.batch_size)
 
-        return self._label_decode(predictions, threshold)
-=======
-import os
-import ray
-import warnings
-import numpy as np
-import pandas as pd
-
-from glob import glob
-from shutil import rmtree
-# Preprocessing
-from ray.data.preprocessors import MinMaxScaler, LabelEncoder, Chain, SimpleImputer
-
-# Training
-from sklearn.naive_bayes import MultinomialNB
-from sklearn.linear_model import SGDOneClassSVM, SGDClassifier
-
-# Tuning
-from ray import tune
-from ray.tune import Tuner, TuneConfig
-from ray.air.config import RunConfig, ScalingConfig
-
-# Predicting
-from ray.train.sklearn import SklearnPredictor
-from ray.train.batch_predictor import BatchPredictor
-
-# Parent class
-from models.ray_utils import ModelsUtils
-from models.ray_sklearn_partial_trainer import SklearnPartialTrainer
-
-
-__author__ = 'Nicolas de Montigny'
-
-__all__ = ['SklearnModel']
-
-# Ignore warnings to have a more comprehensible output on stdout
-os.environ['TF_CPP_MIN_LOG_LEVEL'] = '3'
-warnings.filterwarnings('ignore')
-
-class SklearnModel(ModelsUtils):
-    # https://docs.ray.io/en/master/ray-air/examples/sklearn_example.html
-    """
-    Class used to build, train and predict models using Ray with Scikit-learn backend
-
-    ----------
-    Attributes
-    ----------
-
-    clf_file : string
-        Path to a file containing the trained model for this object
-
-    ----------
-    Methods
-    ----------
-
-    train : train a model using the given datasets
-
-    predict : predict the classes of a dataset
-        df : ray.data.Dataset
-            Dataset containing K-mers profiles of sequences to be classified
-
-        threshold : float
-            Minimum percentage of probability to effectively classify.
-            Sequences will be classified as 'unknown' if the probability is under this threshold.
-            Defaults to 80%
-
-    """
-    def __init__(self, classifier, dataset, outdir_model, outdir_results, batch_size, k, taxa, kmers_list, verbose):
-        super().__init__(classifier, dataset, outdir_model, outdir_results, batch_size, k, taxa, kmers_list, verbose)
-        # Parameters
-        self._encoded = []
-        # if classifier in ['onesvm','linearsvm']:
-        #     self.clf_file = '{}bacteria_binary_classifier_K{}_{}_{}_model.jb'.format(outdir_model, k, classifier, dataset)
-        # else:
-        #     self.clf_file = '{}{}_multiclass_classifier_K{}_{}_{}_model.jb'.format(outdir_model, taxa, k, classifier, dataset)
-        # Computes
-        self._build()
-
-    def _training_preprocess(self, X, y):
-        print('_training_preprocess')
-        df = X.add_column([self.taxa, 'id'], lambda x: y)
-        self._preprocessor = Chain(
-            SimpleImputer(
-                self.kmers,
-                strategy='constant',
-                fill_value=0),
-            MinMaxScaler(self.kmers)
-        )
-        df = self._preprocessor.fit_transform(df)
-        labels = np.unique(y[self.taxa])
-        df = self._label_encode(df, labels)
-        return df
-
-    def _label_encode(self, df, labels):
-        print('_label_encode')
-        self._encoder = LabelEncoder(self.taxa)
-        df = self._encoder.fit_transform(df)
-        self._encoded = np.unique(df.to_pandas()[self.taxa])
-        encoded = np.append(self._encoded, -1)
-        labels = np.append(labels, 'unknown')
-        self._labels_map = zip(labels, encoded)
-        return df
-
-    def _label_decode(self, predict):
-        print('_label_decode')
-        predict = np.array(predict.to_pandas())
-        decoded = pd.Series(np.empty(len(predict), dtype=object))
-        for label, encoded in self._labels_map:
-            decoded[predict == encoded] = label
-        return decoded
-
-    def _cross_validation(self, df, kmers_ds):
-        print('_cross_validation')
-
-        df_train, df_test = df.train_test_split(0.2, shuffle = True)
-        df_train, df_val = df_train.train_test_split(0.2, shuffle = True)
-
-        df_train = df_train.drop_columns(['id'])
-
-        df_val = self._sim_4_cv(df_val, kmers_ds, '{}_val'.format(self.dataset))
-        df_test = self._sim_4_cv(df_test, kmers_ds, '{}_test'.format(self.dataset))
-
-        datasets = {'train' : ray.put(df_train), 'validation' : ray.put(df_val)}
-        self._fit_model(datasets)
-
-        y_true = df_test.to_pandas()[self.taxa]
-        y_pred = self.predict(df_test.drop_columns([self.taxa]), cv = True)
-
-        for file in glob(os.path.join( os.path.dirname(kmers_ds['profile']), '*sim*')):
-            if os.path.isdir(file):
-                rmtree(file)
-            else:
-                os.remove(file)
-
-        self._cv_score(y_true, y_pred)
-
-    def _build(self):
-        print('_build')
-        if self.classifier == 'onesvm':
-            print('Training bacterial extractor with One Class SVM')
-            self._clf = SGDOneClassSVM()
-            self._train_params = {
-                'nu' : 0.05,
-                'tol' : 1e-4
-            }
-        elif self.classifier == 'linearsvm':
-            print('Training bacterial / host classifier with SGD')
-            self._clf = SGDClassifier()
-            self._train_params = {
-                'alpha' : '0.045',
-                'eta0' : '0.045',
-                'learning_rate' : 'constant',
-                'loss' : 'hinge',
-                'penalty' : 'elasticnet'
-            }
-        elif self.classifier == 'sgd':
-            print('Training multiclass SGD classifier')
-            self._clf = SGDClassifier()
-            self._train_params = {
-                'alpha' : '0.045',
-                'eta0' : '0.045',
-                'learning_rate' : 'constant',
-                'loss' : 'epsilon_insensitive',
-                'penalty' : 'elasticnet'
-            }
-        elif self.classifier == 'mnb':
-            print('Training multiclass Multinomial Naive Bayes classifier')
-            self._clf = MultinomialNB()
-            self._train_params = {
-                'alpha' : '1.0'
-            }
-
-    def _fit_model(self, datasets):
-        print('_fit_model')
-        # Define trainer
-        self._trainer = SklearnPartialTrainer(
-            estimator = self._clf,
-            label_column = self.taxa,
-            labels_list = self._encoded,
-            params = self._train_params,
-            datasets = datasets,
-            batch_size = self.batch_size,
-            set_estimator_cpus = True,
-            scaling_config = ScalingConfig(
-                trainer_resources = {
-                    'CPU' : 5
-                }
-            ),
-            run_config = RunConfig(
-                name = self.classifier,
-                local_dir = self._workdir
-            )
-        )
-
-        # Training execution
-        result = trainer.fit()
-        self._model_ckpt = result.checkpoint
-
-    def predict(self, df, threshold = 0.8, cv = False):
-        print('predict')
-        if not cv:
-            df = self._predict_preprocess(df)
-        # Define predictor
-        self._predictor = BatchPredictor.from_checkpoint(self._model_ckpt, SklearnPredictor)
-        # Make predictions
-        predictions = self._predictor.predict(df, batch_size = self.batch_size)
-
-        return self._label_decode(predictions, threshold)
->>>>>>> 9b7644bd
+        return self._label_decode(predictions, threshold)